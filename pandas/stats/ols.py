"""
Ordinary least squares regression
"""

# pylint: disable-msg=W0201

from itertools import izip, starmap
from StringIO import StringIO

import numpy as np

<<<<<<< HEAD
from pandas.core.api import DataFrame, DataMatrix, Series
=======
from pandas.core.api import DataFrame, Series
>>>>>>> 2d5e3d08
from pandas.core.panel import WidePanel
from pandas.util.decorators import cache_readonly
import pandas.stats.common as common
import pandas.stats.math as math
import pandas.stats.moments as moments

_FP_ERR = 1e-13

class OLS(object):
    """
    Runs a full sample ordinary least squares regression

    Parameters
    ----------
    y: Series
    x: Series, DataFrame, or dict of Series
    intercept: bool
        True if you want an intercept.
    nw_lags: None or int
        Number of Newey-West lags.
    """
    def __init__(self, y, x, intercept=True, nw_lags=None, nw_overlap=False):
        try:
            import scikits.statsmodels.api as sm
        except ImportError: # pragma: no cover
            import scikits.statsmodels as sm

        self._x_orig = x
        self._y_orig = y
        self._intercept = intercept
        self._nw_lags = nw_lags
        self._nw_overlap = nw_overlap

        (self._y, self._x, self._x_filtered,
         self._index, self._time_has_obs) = self._prepare_data()

        # for compat with PanelOLS
        self._x_trans = self._x
        self._y_trans = self._y

        self._x_raw = self._x.values
        self._y_raw = self._y.view(np.ndarray)

        self.sm_ols = sm.OLS(self._y_raw, self._x.values).fit()

    def _prepare_data(self):
        """
        Filters the data and sets up an intercept if necessary.

        Returns
        -------
        (DataFrame, Series).
        """
        (y, x, x_filtered,
         union_index, valid) = _filter_data(self._y_orig, self._x_orig)

        if self._intercept:
            x['intercept'] = x_filtered['intercept'] = 1.

        return y, x, x_filtered, union_index, valid

    @property
    def nobs(self):
        return self._nobs

    @property
    def _nobs(self):
        return len(self._y_raw)

    @property
    def nw_lags(self):
        return self._nw_lags

    @property
    def x(self):
        """Returns the filtered x used in the regression."""
        return self._x

    @property
    def y(self):
        """Returns the filtered y used in the regression."""
        return self._y

    @cache_readonly
    def _beta_raw(self):
        """Runs the regression and returns the beta."""
        return self.sm_ols.params

    @cache_readonly
    def beta(self):
        """Returns the betas in Series form."""
<<<<<<< HEAD
        return Series(self._beta_raw, index=self._x.cols())
=======
        return Series(self._beta_raw, index=self._x.columns)
>>>>>>> 2d5e3d08

    @cache_readonly
    def _df_raw(self):
        """Returns the degrees of freedom."""
        return math.rank(self._x.values)

    @cache_readonly
    def df(self):
        """Returns the degrees of freedom.

        This equals the rank of the X matrix.
        """
        return self._df_raw

    @cache_readonly
    def _df_model_raw(self):
        """Returns the raw model degrees of freedom."""
        return self.sm_ols.df_model

    @cache_readonly
    def df_model(self):
        """Returns the degrees of freedom of the model."""
        return self._df_model_raw

    @cache_readonly
    def _df_resid_raw(self):
        """Returns the raw residual degrees of freedom."""
        return self.sm_ols.df_resid

    @cache_readonly
    def df_resid(self):
        """Returns the degrees of freedom of the residuals."""
        return self._df_resid_raw

    @cache_readonly
    def _f_stat_raw(self):
        """Returns the raw f-stat value."""
        from scipy.stats import f

        cols = self._x.columns

        if self._nw_lags is None:
            F = self._r2_raw / (self._r2_raw - self._r2_adj_raw)

            q = len(cols)
            if 'intercept' in cols:
                q -= 1

            shape = q, self.df_resid
            p_value = 1 - f.cdf(F, shape[0], shape[1])
            return F, shape, p_value

        k = len(cols)
        R = np.eye(k)
        r = np.zeros((k, 1))

        intercept = cols.indexMap.get('intercept')

        if intercept is not None:
            R = np.concatenate((R[0 : intercept], R[intercept + 1:]))
            r = np.concatenate((r[0 : intercept], r[intercept + 1:]))

        return math.calc_F(R, r, self._beta_raw, self._var_beta_raw,
                           self._nobs, self.df)

    @cache_readonly
    def f_stat(self):
        """Returns the f-stat value."""
        return common.f_stat_to_dict(self._f_stat_raw)

    def f_test(self, hypothesis):
        """Runs the F test, given a joint hypothesis.  The hypothesis is
        represented by a collection of equations, in the form

        A*x_1+B*x_2=C

        You must provide the coefficients even if they're 1.  No spaces.

        The equations can be passed as either a single string or a
        list of strings.

        Examples
        --------
        o = ols(...)
        o.f_test('1*x1+2*x2=0,1*x3=0')
        o.f_test(['1*x1+2*x2=0','1*x3=0'])
        """

        x_names = self._x.columns

        R = []
        r = []

        if isinstance(hypothesis, str):
            eqs = hypothesis.split(',')
        elif isinstance(hypothesis, list):
            eqs = hypothesis
        else: # pragma: no cover
            raise Exception('hypothesis must be either string or list')
        for equation in eqs:
            row = np.zeros(len(x_names))
            lhs, rhs = equation.split('=')
            for s in lhs.split('+'):
                ss = s.split('*')
                coeff = float(ss[0])
                x_name = ss[1]

                if x_name not in x_names:
                    raise Exception('no coefficient named %s' % x_name)
                idx = x_names.indexMap[x_name]
                row[idx] = coeff
            rhs = float(rhs)

            R.append(row)
            r.append(rhs)

        R = np.array(R)
        q = len(r)
        r = np.array(r).reshape(q, 1)

        result = math.calc_F(R, r, self._beta_raw, self._var_beta_raw,
                             self._nobs, self.df)

        return common.f_stat_to_dict(result)

    @cache_readonly
    def _p_value_raw(self):
        """Returns the raw p values."""
        from scipy.stats import t

        return 2 * t.sf(np.fabs(self._t_stat_raw),
                        self._df_resid_raw)

    @cache_readonly
    def p_value(self):
        """Returns the p values."""
        return Series(self._p_value_raw, index=self.beta.index)

    @cache_readonly
    def _r2_raw(self):
        """Returns the raw r-squared values."""
        has_intercept = np.abs(self._resid_raw.sum()) < _FP_ERR

        if self._intercept:
            return 1 - self.sm_ols.ssr / self.sm_ols.centered_tss
        else:
            return 1 - self.sm_ols.ssr / self.sm_ols.uncentered_tss

    @cache_readonly
    def r2(self):
        """Returns the r-squared values."""
        return self._r2_raw

    @cache_readonly
    def _r2_adj_raw(self):
        """Returns the raw r-squared adjusted values."""
        return self.sm_ols.rsquared_adj

    @cache_readonly
    def r2_adj(self):
        """Returns the r-squared adjusted values."""
        return self._r2_adj_raw

    @cache_readonly
    def _resid_raw(self):
        """Returns the raw residuals."""
        return self.sm_ols.resid

    @cache_readonly
    def resid(self):
        """Returns the residuals."""
        return Series(self._resid_raw, index=self._x.index)

    @cache_readonly
    def _rmse_raw(self):
        """Returns the raw rmse values."""
        return np.sqrt(self.sm_ols.mse_resid)

    @cache_readonly
    def rmse(self):
        """Returns the rmse value."""
        return self._rmse_raw

    @cache_readonly
    def _std_err_raw(self):
        """Returns the raw standard err values."""
        return np.sqrt(np.diag(self._var_beta_raw))

    @cache_readonly
    def std_err(self):
        """Returns the standard err values of the betas."""
        return Series(self._std_err_raw, index=self.beta.index)

    @cache_readonly
    def _t_stat_raw(self):
        """Returns the raw t-stat value."""
        return self._beta_raw / self._std_err_raw

    @cache_readonly
    def t_stat(self):
        """Returns the t-stat values of the betas."""
        return Series(self._t_stat_raw, index=self.beta.index)

    @cache_readonly
    def _var_beta_raw(self):
        """
        Returns the raw covariance of beta.
        """
        x = self._x.values
        y = self._y_raw

        xx = np.dot(x.T, x)

        if self._nw_lags is None:
            return math.inv(xx) * (self._rmse_raw ** 2)
        else:
            resid = y - np.dot(x, self._beta_raw)
            m = (x.T * resid).T

            xeps = math.newey_west(m, self._nw_lags, self._nobs, self._df_raw,
                                   self._nw_overlap)

            xx_inv = math.inv(xx)
            return np.dot(xx_inv, np.dot(xeps, xx_inv))

    @cache_readonly
    def var_beta(self):
        """Returns the variance-covariance matrix of beta."""
<<<<<<< HEAD
        return DataMatrix(self._var_beta_raw, index=self.beta.index,
                          columns=self.beta.index)
=======
        return DataFrame(self._var_beta_raw, index=self.beta.index,
                         columns=self.beta.index)
>>>>>>> 2d5e3d08

    @cache_readonly
    def _y_fitted_raw(self):
        """Returns the raw fitted y values."""
        return self.sm_ols.fittedvalues

    @cache_readonly
    def y_fitted(self):
        """Returns the fitted y values.  This equals BX."""
        result = Series(self._y_fitted_raw, index=self._y.index)
        return result.reindex(self._y_orig.index)

    @cache_readonly
    def _y_predict_raw(self):
        """Returns the raw predicted y values."""
        return self._y_fitted_raw

    @cache_readonly
    def y_predict(self):
        """Returns the predicted y values.

        For in-sample, this is same as y_fitted."""
        return self.y_fitted

    RESULT_FIELDS = ['r2', 'r2_adj', 'df', 'df_model', 'df_resid', 'rmse',
                     'f_stat', 'beta', 'std_err', 't_stat', 'p_value', 'nobs']

    @cache_readonly
    def _results(self):
        results = {}
        for result in self.RESULT_FIELDS:
            results[result] = getattr(self, result)

        return results

    @cache_readonly
    def _coef_table(self):
        buf = StringIO()

        buf.write('%14s %10s %10s %10s %10s %10s %10s\n' %
                  ('Variable', 'Coef', 'Std Err', 't-stat',
                   'p-value', 'CI 2.5%', 'CI 97.5%'))
        buf.write(common.banner(''))
        coef_template = '\n%14s %10.4f %10.4f %10.2f %10.4f %10.4f %10.4f'

        results = self._results

        beta = results['beta']

        for i, name in enumerate(beta.index):
            if i and not (i % 5):
                buf.write('\n' + common.banner(''))

            std_err = results['std_err'][name]
            CI1 = beta[name] - 1.96 * std_err
            CI2 = beta[name] + 1.96 * std_err

            t_stat = results['t_stat'][name]
            p_value = results['p_value'][name]

            line = coef_template % (name,
                beta[name], std_err, t_stat, p_value, CI1, CI2)

            buf.write(line)

        if self.nw_lags is not None:
            buf.write('\n')
            buf.write('*** The calculations are Newey-West '
                      'adjusted with lags %5d\n' % self.nw_lags)

        return buf.getvalue()

    @cache_readonly
    def summary_as_matrix(self):
<<<<<<< HEAD
        """Returns the formatted results of the OLS as a DataMatrix."""
=======
        """Returns the formatted results of the OLS as a DataFrame."""
>>>>>>> 2d5e3d08
        results = self._results
        beta = results['beta']
        data = {'beta' : results['beta'],
                't-stat' : results['t_stat'],
                'p-value' : results['p_value'],
                'std err' : results['std_err']}
        return DataFrame(data, beta.index).T

    @cache_readonly
    def summary(self):
        """
        This returns the formatted result of the OLS computation
        """
        template = """
%(bannerTop)s

Formula: Y ~ %(formula)s

Number of Observations:         %(nobs)d
Number of Degrees of Freedom:   %(df)d

R-squared:     %(r2)10.4f
Adj R-squared: %(r2_adj)10.4f

Rmse:          %(rmse)10.4f

F-stat %(f_stat_shape)s: %(f_stat)10.4f, p-value: %(f_stat_p_value)10.4f

Degrees of Freedom: model %(df_model)d, resid %(df_resid)d

%(bannerCoef)s
%(coef_table)s
%(bannerEnd)s
"""
        coef_table = self._coef_table

        results = self._results

        f_stat = results['f_stat']

        bracketed = ['<%s>' % c for c in results['beta'].index]

        formula = StringIO()
        formula.write(bracketed[0])
        tot = len(bracketed[0])
        line = 1
        for coef in bracketed[1:]:
            tot = tot + len(coef) + 3

            if tot // (68 * line):
                formula.write('\n' + ' ' * 12)
                line += 1

            formula.write(' + ' + coef)

        params = {
            'bannerTop' : common.banner('Summary of Regression Analysis'),
            'bannerCoef' : common.banner('Summary of Estimated Coefficients'),
            'bannerEnd' : common.banner('End of Summary'),
            'formula' : formula.getvalue(),
            'r2' : results['r2'],
            'r2_adj' : results['r2_adj'],
            'nobs' : results['nobs'],
            'df'  : results['df'],
            'df_model'  : results['df_model'],
            'df_resid'  : results['df_resid'],
            'coef_table' : coef_table,
            'rmse' : results['rmse'],
            'f_stat' : f_stat['f-stat'],
            'f_stat_shape' : '(%d, %d)' % (f_stat['DF X'], f_stat['DF Resid']),
            'f_stat_p_value' : f_stat['p-value'],
        }

        return template % params

    def __repr__(self):
        return self.summary


    @cache_readonly
    def _time_obs_count(self):
        # XXX
        return self._time_has_obs.astype(int)

    @property
    def _total_times(self):
        return self._time_has_obs.sum()


class MovingOLS(OLS):
    """
    Runs a rolling/expanding simple OLS.

    Parameters
    ----------
    y: Series
    x: Series, DataFrame, or dict of Series
    intercept: bool
        True if you want an intercept.
    nw_lags: None or int
        Number of Newey-West lags.
    window_type: int
        FULL_SAMPLE, ROLLING, EXPANDING.  FULL_SAMPLE by default.
    window: int
        size of window (for rolling/expanding OLS)
    """
    def __init__(self, y, x, window_type='expanding',
                 window=None, min_periods=None, intercept=True,
                 nw_lags=None, nw_overlap=False):

        self._args = dict(intercept=intercept, nw_lags=nw_lags,
                          nw_overlap=nw_overlap)

        OLS.__init__(self, y=y, x=x, **self._args)

        self._set_window(window_type, window, min_periods)

    def _set_window(self, window_type, window, min_periods):
        self._window_type = common._get_window_type(window_type)

        if self._is_rolling:
            if window is None:
                raise Exception('Must pass window when doing rolling '
                                'regression')

            if min_periods is None:
                min_periods = window
        else:
            window = len(self._x)
            if min_periods is None:
                min_periods = 1

        self._window = int(window)
        self._min_periods = min_periods

#-------------------------------------------------------------------------------
# "Public" results

    @cache_readonly
    def beta(self):
<<<<<<< HEAD
        """Returns the betas in Series/DataMatrix form."""
        return DataMatrix(self._beta_raw,
                          index=self._result_index,
                          columns=self._x.cols())
=======
        """Returns the betas in Series/DataFrame form."""
        return DataFrame(self._beta_raw,
                         index=self._result_index,
                         columns=self._x.columns)
>>>>>>> 2d5e3d08

    @cache_readonly
    def rank(self):
        return Series(self._rank_raw, index=self._result_index)

    @cache_readonly
    def df(self):
        """Returns the degrees of freedom."""
        return Series(self._df_raw, index=self._result_index)

    @cache_readonly
    def df_model(self):
        """Returns the model degrees of freedom."""
        return Series(self._df_model_raw, index=self._result_index)

    @cache_readonly
    def df_resid(self):
        """Returns the residual degrees of freedom."""
        return Series(self._df_resid_raw, index=self._result_index)

    @cache_readonly
    def f_stat(self):
        """Returns the f-stat value."""
        f_stat_dicts = dict((date, common.f_stat_to_dict(f_stat))
                            for date, f_stat in zip(self.beta.index,
                                                    self._f_stat_raw))

        return DataFrame(f_stat_dicts).T

    def f_test(self, hypothesis):
        raise Exception('f_test not supported for rolling/expanding OLS')

    @cache_readonly
    def forecast_mean(self):
        return Series(self._forecast_mean_raw, index=self._result_index)

    @cache_readonly
    def forecast_vol(self):
        return Series(self._forecast_vol_raw, index=self._result_index)

    @cache_readonly
    def p_value(self):
        """Returns the p values."""
<<<<<<< HEAD
        cols = self.beta.cols()
        return DataMatrix(self._p_value_raw, columns=cols,
                          index=self._result_index)
=======
        cols = self.beta.columns
        return DataFrame(self._p_value_raw, columns=cols,
                         index=self._result_index)
>>>>>>> 2d5e3d08

    @cache_readonly
    def r2(self):
        """Returns the r-squared values."""
        return Series(self._r2_raw, index=self._result_index)

    @cache_readonly
    def resid(self):
        """Returns the residuals."""
        return Series(self._resid_raw[self._valid_obs_labels],
                      index=self._result_index)

    @cache_readonly
    def r2_adj(self):
        """Returns the r-squared adjusted values."""
        index = self.r2.index

        return Series(self._r2_adj_raw, index=index)

    @cache_readonly
    def rmse(self):
        """Returns the rmse values."""
        return Series(self._rmse_raw, index=self._result_index)

    @cache_readonly
    def std_err(self):
        """Returns the standard err values."""
<<<<<<< HEAD
        return DataMatrix(self._std_err_raw, columns=self.beta.cols(),
                          index=self._result_index)
=======
        return DataFrame(self._std_err_raw, columns=self.beta.columns,
                         index=self._result_index)
>>>>>>> 2d5e3d08

    @cache_readonly
    def t_stat(self):
        """Returns the t-stat value."""
<<<<<<< HEAD
        return DataMatrix(self._t_stat_raw, columns=self.beta.cols(),
                          index=self._result_index)
=======
        return DataFrame(self._t_stat_raw, columns=self.beta.columns,
                         index=self._result_index)
>>>>>>> 2d5e3d08

    @cache_readonly
    def var_beta(self):
        """Returns the covariance of beta."""
        result = {}
        result_index = self._result_index
        for i in xrange(len(self._var_beta_raw)):
<<<<<<< HEAD
            dm = DataMatrix(self._var_beta_raw[i], columns=self.beta.cols(),
                            index=self.beta.cols())
=======
            dm = DataFrame(self._var_beta_raw[i], columns=self.beta.columns,
                           index=self.beta.columns)
>>>>>>> 2d5e3d08
            result[result_index[i]] = dm

        return WidePanel.fromDict(result, intersect=False)

    @cache_readonly
    def y_fitted(self):
        """Returns the fitted y values."""
        return Series(self._y_fitted_raw[self._valid_obs_labels],
                      index=self._result_index)

    @cache_readonly
    def y_predict(self):
        """Returns the predicted y values."""
        return Series(self._y_predict_raw[self._valid_obs_labels],
                      index=self._result_index)

#-------------------------------------------------------------------------------
# "raw" attributes, calculations

    @property
    def _is_rolling(self):
        return self._window_type == common.ROLLING

    @cache_readonly
    def _beta_raw(self):
        """Runs the regression and returns the beta."""
        beta, indices, mask = self._rolling_ols_call

        return beta[indices]

    @cache_readonly
    def _result_index(self):
        return self._index[self._valid_indices]

    @property
    def _valid_indices(self):
        return self._rolling_ols_call[1]

    @cache_readonly
    def _rolling_ols_call(self):
        return self._calc_betas(self._x_trans, self._y_trans)

    def _calc_betas(self, x, y):
        N = len(self._index)
<<<<<<< HEAD
        K = len(self._x.cols())
=======
        K = len(self._x.columns)
>>>>>>> 2d5e3d08

        betas = np.empty((N, K), dtype=float)
        betas[:] = np.NaN

        valid = self._time_has_obs
        enough = self._enough_obs
        window = self._window

        # Use transformed (demeaned) Y, X variables
        cum_xx = self._cum_xx(x)
        cum_xy = self._cum_xy(x, y)

        for i in xrange(N):
            if not valid[i] or not enough[i]:
                continue

            xx = cum_xx[i]
            xy = cum_xy[i]
            if self._is_rolling and i >= window:
                xx = xx - cum_xx[i - window]
                xy = xy - cum_xy[i - window]

            betas[i] = math.solve(xx, xy)

        mask = -np.isnan(betas).any(axis=1)
        have_betas = np.arange(N)[mask]

        return betas, have_betas, mask

    def _rolling_rank(self):
        dates = self._index
        window = self._window

        ranks = np.empty(len(dates), dtype=float)
        ranks[:] = np.NaN
        for i, date in enumerate(dates):
            if self._is_rolling and i >= window:
                prior_date = dates[i - window + 1]
            else:
                prior_date = dates[0]

            x_slice = self._x.truncate(before=prior_date, after=date).values

            if len(x_slice) == 0:
                continue

            ranks[i] = math.rank(x_slice)

        return ranks

    def _cum_xx(self, x):
        dates = self._index
<<<<<<< HEAD
        K = len(x.cols())
=======
        K = len(x.columns)
>>>>>>> 2d5e3d08
        valid = self._time_has_obs
        cum_xx = []

        if isinstance(x, DataFrame):
            _indexMap = x.index.indexMap
            def slicer(df, dt):
                i = _indexMap[dt]
                return df.values[i:i+1, :]
        else:
            slicer = lambda df, dt: df.truncate(dt, dt).values

        last = np.zeros((K, K))
        for i, date in enumerate(dates):
            if not valid[i]:
                cum_xx.append(last)
                continue

            x_slice = slicer(x, date)
            xx = last = last + np.dot(x_slice.T, x_slice)
            cum_xx.append(xx)

        return cum_xx

    def _cum_xy(self, x, y):
        dates = self._index
        valid = self._time_has_obs
        cum_xy = []

        if isinstance(x, DataFrame):
            _x_indexMap = x.index.indexMap
            def x_slicer(df, dt):
                i = _x_indexMap[dt]
                return df.values[i:i+1, :]
        else:
            x_slicer = lambda df, dt: df.truncate(dt, dt).values


        if isinstance(y, Series):
            _y_indexMap = y.index.indexMap
            _values = y.values
            def y_slicer(df, dt):
                i = _y_indexMap[dt]
                return _values[i:i+1]
        else:
            y_slicer = lambda s, dt: _y_converter(s.truncate(dt, dt))

<<<<<<< HEAD
        last = np.zeros(len(x.cols()))
=======
        last = np.zeros(len(x.columns))
>>>>>>> 2d5e3d08
        for i, date in enumerate(dates):
            if not valid[i]:
                cum_xy.append(last)
                continue

            x_slice = x_slicer(x, date)
            y_slice = y_slicer(y, date)

            xy = last = last + np.dot(x_slice.T, y_slice)
            cum_xy.append(xy)

        return cum_xy

    @cache_readonly
    def _rank_raw(self):
        rank = self._rolling_rank()
        return rank[self._valid_indices]

    @cache_readonly
    def _df_raw(self):
        """Returns the degrees of freedom."""
        return self._rank_raw

    @cache_readonly
    def _df_model_raw(self):
        """Returns the raw model degrees of freedom."""
        return self._df_raw - 1

    @cache_readonly
    def _df_resid_raw(self):
        """Returns the raw residual degrees of freedom."""
        return self._nobs - self._df_raw

    @cache_readonly
    def _f_stat_raw(self):
        """Returns the raw f-stat value."""
        from scipy.stats import f

        items = self.beta.columns
        nobs = self._nobs
        df = self._df_raw
        df_resid = nobs - df

        # var_beta has not been newey-west adjusted
        if self._nw_lags is None:
            F = self._r2_raw / (self._r2_raw - self._r2_adj_raw)

            q = len(items)
            if 'intercept' in items:
                q -= 1

            def get_result_simple(Fst, d):
                return Fst, (q, d), 1 - f.cdf(Fst, q, d)

            # Compute the P-value for each pair
            result = starmap(get_result_simple, izip(F, df_resid))

            return list(result)

        K = len(items)
        R = np.eye(K)
        r = np.zeros((K, 1))

        intercept = items.indexMap.get('intercept')

        if intercept is not None:
            R = np.concatenate((R[0 : intercept], R[intercept + 1:]))
            r = np.concatenate((r[0 : intercept], r[intercept + 1:]))

        def get_result(beta, vcov, n, d):
            return math.calc_F(R, r, beta, vcov, n, d)

        results = starmap(get_result,
                          izip(self._beta_raw, self._var_beta_raw, nobs, df))

        return list(results)

    @cache_readonly
    def _p_value_raw(self):
        """Returns the raw p values."""
        from scipy.stats import t

        result = [2 * t.sf(a, b)
                  for a, b in izip(np.fabs(self._t_stat_raw),
                                   self._df_resid_raw)]

        return np.array(result)

    @cache_readonly
    def _resid_stats(self):
        uncentered_sst = []
        sst = []
        sse = []

        Y = self._y
        X = self._x

        dates = self._index
        window = self._window
        for n, index in enumerate(self._valid_indices):
            if self._is_rolling and index >= window:
                prior_date = dates[index - window + 1]
            else:
                prior_date = dates[0]

            date = dates[index]
            beta = self._beta_raw[n]

            X_slice = X.truncate(before=prior_date, after=date).values
            Y_slice = _y_converter(Y.truncate(before=prior_date, after=date))

            resid = Y_slice - np.dot(X_slice, beta)

            SS_err = (resid ** 2).sum()
            SS_total = ((Y_slice - Y_slice.mean()) ** 2).sum()
            SST_uncentered = (Y_slice ** 2).sum()

            sse.append(SS_err)
            sst.append(SS_total)
            uncentered_sst.append(SST_uncentered)

        return {
            'sse' : np.array(sse),
            'centered_tss' : np.array(sst),
            'uncentered_tss' : np.array(uncentered_sst),
        }

    @cache_readonly
    def _rmse_raw(self):
        """Returns the raw rmse values."""
        return np.sqrt(self._resid_stats['sse'] / self._df_resid_raw)

    @cache_readonly
    def _r2_raw(self):
        rs = self._resid_stats

        if self._intercept:
            return 1 - rs['sse'] / rs['centered_tss']
        else:
            return 1 - rs['sse'] / rs['uncentered_tss']

    @cache_readonly
    def _r2_adj_raw(self):
        """Returns the raw r-squared adjusted values."""
        nobs = self._nobs
        factors = (nobs - 1) / (nobs - self._df_raw)
        return 1 - (1 - self._r2_raw) * factors

    @cache_readonly
    def _resid_raw(self):
        """Returns the raw residuals."""
        return (self._y_raw - self._y_fitted_raw)

    @cache_readonly
    def _std_err_raw(self):
        """Returns the raw standard err values."""
        results = []
        for i in xrange(len(self._var_beta_raw)):
            results.append(np.sqrt(np.diag(self._var_beta_raw[i])))

        return np.array(results)

    @cache_readonly
    def _t_stat_raw(self):
        """Returns the raw t-stat value."""
        return self._beta_raw / self._std_err_raw

    @cache_readonly
    def _var_beta_raw(self):
        """Returns the raw covariance of beta."""
        x = self._x
        y = self._y
        dates = self._index
        nobs = self._nobs
        rmse = self._rmse_raw
        beta = self._beta_raw
        df = self._df_raw
        window = self._window
        cum_xx = self._cum_xx(self._x)

        results = []
        for n, i in enumerate(self._valid_indices):
            xx = cum_xx[i]
            date = dates[i]

            if self._is_rolling and i >= window:
                xx = xx - cum_xx[i - window]
                prior_date = dates[i - window + 1]
            else:
                prior_date = dates[0]

            x_slice = x.truncate(before=prior_date, after=date)
            y_slice = y.truncate(before=prior_date, after=date)
            xv = x_slice.values
            yv = np.asarray(y_slice)

            if self._nw_lags is None:
                result = math.inv(xx) * (rmse[n] ** 2)
            else:
                resid = yv - np.dot(xv, beta[n])
                m = (xv.T * resid).T

                xeps = math.newey_west(m, self._nw_lags, nobs[n], df[n],
                                       self._nw_overlap)

                xx_inv = math.inv(xx)
                result = np.dot(xx_inv, np.dot(xeps, xx_inv))

            results.append(result)

        return np.array(results)

    @cache_readonly
    def _forecast_mean_raw(self):
        """Returns the raw covariance of beta."""
        nobs = self._nobs
        window = self._window

        # x should be ones
<<<<<<< HEAD
        dummy = DataMatrix(index=self._y.index)
=======
        dummy = DataFrame(index=self._y.index)
>>>>>>> 2d5e3d08
        dummy['y'] = 1

        cum_xy = self._cum_xy(dummy, self._y)

        results = []
        for n, i in enumerate(self._valid_indices):
            sumy = cum_xy[i]

            if self._is_rolling and i >= window:
                sumy = sumy - cum_xy[i - window]

            results.append(sumy[0] / nobs[n])

        return np.array(results)

    @cache_readonly
    def _forecast_vol_raw(self):
        """Returns the raw covariance of beta."""
        beta = self._beta_raw
        window = self._window
        dates = self._index
        x = self._x

        results = []
        for n, i in enumerate(self._valid_indices):
            date = dates[i]
            if self._is_rolling and i >= window:
                prior_date = dates[i - window + 1]
            else:
                prior_date = dates[0]

            x_slice = x.truncate(prior_date, date).values
            x_demeaned = x_slice - x_slice.mean(0)
            x_cov = np.dot(x_demeaned.T, x_demeaned) / (len(x_slice) - 1)

            B = beta[n]
            result = np.dot(B, np.dot(x_cov, B))
            results.append(np.sqrt(result))

        return np.array(results)

    @cache_readonly
    def _y_fitted_raw(self):
        """Returns the raw fitted y values."""
        return (self._x.values * self._beta_matrix(lag=0)).sum(1)

    @cache_readonly
    def _y_predict_raw(self):
        """Returns the raw predicted y values."""
        return (self._x.values * self._beta_matrix(lag=1)).sum(1)

    @cache_readonly
    def _results(self):
        results = {}
        for result in self.RESULT_FIELDS:
            value = getattr(self, result)
            if isinstance(value, np.ndarray):
                value = value[-1]
            elif isinstance(value, Series):
                value = value[self.beta.index[-1]]
            elif isinstance(value, DataFrame):
                value = value.xs(self.beta.index[-1])
            else:
                raise Exception('Problem retrieving %s' % result)
            results[result] = value

        return results

    @cache_readonly
    def _window_time_obs(self):
        window_obs = moments.rolling_sum(self._time_obs_count > 0,
                                         self._window, min_periods=1)

        window_obs[np.isnan(window_obs)] = 0
        return window_obs.astype(int)

    @cache_readonly
    def _nobs_raw(self):
        if self._is_rolling:
            window = self._window
        else:
            # expanding case
            window = len(self._index)

        result = moments.rolling_sum(self._time_obs_count, window,
                                     min_periods=1)

        return result.astype(int)

    def _beta_matrix(self, lag=0):
        assert(lag >= 0)

        labels = np.arange(len(self._y)) - lag
        indexer = self._valid_obs_labels.searchsorted(labels, side='left')

        beta_matrix = self._beta_raw[indexer]
        beta_matrix[labels < self._valid_obs_labels[0]] = np.NaN

        return beta_matrix

    @cache_readonly
    def _valid_obs_labels(self):
        dates = self._index[self._valid_indices]
        return self._y.index.searchsorted(dates)

    @cache_readonly
    def _nobs(self):
        return self._nobs_raw[self._valid_indices]

    @property
    def nobs(self):
        return Series(self._nobs, index=self._result_index)

    @cache_readonly
    def _enough_obs(self):
        # XXX: what's the best way to determine where to start?
        return self._nobs_raw >= max(self._min_periods,
                                     len(self._x.columns) + 1)

def _safe_update(d, other):
    """
    Combine dictionaries with non-overlapping keys
    """
    for k, v in other.iteritems():
        if k in d:
            raise Exception('Duplicate regressor: %s' % k)

        d[k] = v

def _combine_rhs(rhs):
    """
    Glue input X variables together while checking for potential
    duplicates
    """
    series = {}

    if isinstance(rhs, Series):
        series['x'] = rhs
    elif isinstance(rhs, DataFrame):
        series = rhs.copy()
    elif isinstance(rhs, dict):
        for name, value in rhs.iteritems():
            if isinstance(value, Series):
                _safe_update(series, {name : value})
            elif isinstance(value, (dict, DataFrame)):
                _safe_update(series, value)
            else:
                raise Exception('Invalid RHS data type: %s' % type(value))
    else:
        raise Exception('Invalid RHS type: %s' % type(rhs))

    if not isinstance(series, DataFrame):
<<<<<<< HEAD
        series = DataMatrix(series)
=======
        series = DataFrame(series)
>>>>>>> 2d5e3d08

    return series

def _filter_data(lhs, rhs):
    """
    Cleans the input for single OLS.

    Parameters
    ----------
    lhs: Series
        Dependent variable in the regression.
    rhs: dict, whose values are Series, DataFrame, or dict
        Explanatory variables of the regression.

    Returns
    -------
    Series, DataFrame
        Cleaned lhs and rhs
    """
    if not isinstance(lhs, Series):
        raise Exception('lhs must be a Series')

    rhs = _combine_rhs(rhs)

    rhs_valid = np.isfinite(rhs.values).sum(1) == len(rhs.columns)

    if not rhs_valid.all():
        pre_filtered_rhs = rhs[rhs_valid]
    else:
        pre_filtered_rhs = rhs

    index = lhs.index + rhs.index
    if not index.equals(rhs.index) or not index.equals(lhs.index):
        rhs = rhs.reindex(index)
        lhs = lhs.reindex(index)

        rhs_valid = np.isfinite(rhs.values).sum(1) == len(rhs.columns)

    lhs_valid = np.isfinite(lhs.values)
    valid = rhs_valid & lhs_valid

    if not valid.all():
        filt_index = rhs.index[valid]
        filtered_rhs = rhs.reindex(filt_index)
        filtered_lhs = lhs.reindex(filt_index)
    else:
        filtered_rhs, filtered_lhs = rhs, lhs

    return filtered_lhs, filtered_rhs, pre_filtered_rhs, index, valid

# A little kludge so we can use this method for both
# MovingOLS and MovingPanelOLS
def _y_converter(y):
    if isinstance(y, Series):
        return np.asarray(y)
    else:
        y = y.values.squeeze()
        if y.ndim == 0:
            return np.array([y])
        else:
            return y<|MERGE_RESOLUTION|>--- conflicted
+++ resolved
@@ -9,11 +9,7 @@
 
 import numpy as np
 
-<<<<<<< HEAD
-from pandas.core.api import DataFrame, DataMatrix, Series
-=======
 from pandas.core.api import DataFrame, Series
->>>>>>> 2d5e3d08
 from pandas.core.panel import WidePanel
 from pandas.util.decorators import cache_readonly
 import pandas.stats.common as common
@@ -105,11 +101,7 @@
     @cache_readonly
     def beta(self):
         """Returns the betas in Series form."""
-<<<<<<< HEAD
-        return Series(self._beta_raw, index=self._x.cols())
-=======
         return Series(self._beta_raw, index=self._x.columns)
->>>>>>> 2d5e3d08
 
     @cache_readonly
     def _df_raw(self):
@@ -338,13 +330,8 @@
     @cache_readonly
     def var_beta(self):
         """Returns the variance-covariance matrix of beta."""
-<<<<<<< HEAD
-        return DataMatrix(self._var_beta_raw, index=self.beta.index,
-                          columns=self.beta.index)
-=======
         return DataFrame(self._var_beta_raw, index=self.beta.index,
                          columns=self.beta.index)
->>>>>>> 2d5e3d08
 
     @cache_readonly
     def _y_fitted_raw(self):
@@ -419,11 +406,7 @@
 
     @cache_readonly
     def summary_as_matrix(self):
-<<<<<<< HEAD
-        """Returns the formatted results of the OLS as a DataMatrix."""
-=======
         """Returns the formatted results of the OLS as a DataFrame."""
->>>>>>> 2d5e3d08
         results = self._results
         beta = results['beta']
         data = {'beta' : results['beta'],
@@ -564,17 +547,10 @@
 
     @cache_readonly
     def beta(self):
-<<<<<<< HEAD
-        """Returns the betas in Series/DataMatrix form."""
-        return DataMatrix(self._beta_raw,
-                          index=self._result_index,
-                          columns=self._x.cols())
-=======
         """Returns the betas in Series/DataFrame form."""
         return DataFrame(self._beta_raw,
                          index=self._result_index,
                          columns=self._x.columns)
->>>>>>> 2d5e3d08
 
     @cache_readonly
     def rank(self):
@@ -618,15 +594,9 @@
     @cache_readonly
     def p_value(self):
         """Returns the p values."""
-<<<<<<< HEAD
-        cols = self.beta.cols()
-        return DataMatrix(self._p_value_raw, columns=cols,
-                          index=self._result_index)
-=======
         cols = self.beta.columns
         return DataFrame(self._p_value_raw, columns=cols,
                          index=self._result_index)
->>>>>>> 2d5e3d08
 
     @cache_readonly
     def r2(self):
@@ -654,24 +624,14 @@
     @cache_readonly
     def std_err(self):
         """Returns the standard err values."""
-<<<<<<< HEAD
-        return DataMatrix(self._std_err_raw, columns=self.beta.cols(),
-                          index=self._result_index)
-=======
         return DataFrame(self._std_err_raw, columns=self.beta.columns,
                          index=self._result_index)
->>>>>>> 2d5e3d08
 
     @cache_readonly
     def t_stat(self):
         """Returns the t-stat value."""
-<<<<<<< HEAD
-        return DataMatrix(self._t_stat_raw, columns=self.beta.cols(),
-                          index=self._result_index)
-=======
         return DataFrame(self._t_stat_raw, columns=self.beta.columns,
                          index=self._result_index)
->>>>>>> 2d5e3d08
 
     @cache_readonly
     def var_beta(self):
@@ -679,13 +639,8 @@
         result = {}
         result_index = self._result_index
         for i in xrange(len(self._var_beta_raw)):
-<<<<<<< HEAD
-            dm = DataMatrix(self._var_beta_raw[i], columns=self.beta.cols(),
-                            index=self.beta.cols())
-=======
             dm = DataFrame(self._var_beta_raw[i], columns=self.beta.columns,
                            index=self.beta.columns)
->>>>>>> 2d5e3d08
             result[result_index[i]] = dm
 
         return WidePanel.fromDict(result, intersect=False)
@@ -730,11 +685,7 @@
 
     def _calc_betas(self, x, y):
         N = len(self._index)
-<<<<<<< HEAD
-        K = len(self._x.cols())
-=======
         K = len(self._x.columns)
->>>>>>> 2d5e3d08
 
         betas = np.empty((N, K), dtype=float)
         betas[:] = np.NaN
@@ -787,11 +738,7 @@
 
     def _cum_xx(self, x):
         dates = self._index
-<<<<<<< HEAD
-        K = len(x.cols())
-=======
         K = len(x.columns)
->>>>>>> 2d5e3d08
         valid = self._time_has_obs
         cum_xx = []
 
@@ -838,11 +785,7 @@
         else:
             y_slicer = lambda s, dt: _y_converter(s.truncate(dt, dt))
 
-<<<<<<< HEAD
-        last = np.zeros(len(x.cols()))
-=======
         last = np.zeros(len(x.columns))
->>>>>>> 2d5e3d08
         for i, date in enumerate(dates):
             if not valid[i]:
                 cum_xy.append(last)
@@ -1062,11 +1005,7 @@
         window = self._window
 
         # x should be ones
-<<<<<<< HEAD
-        dummy = DataMatrix(index=self._y.index)
-=======
         dummy = DataFrame(index=self._y.index)
->>>>>>> 2d5e3d08
         dummy['y'] = 1
 
         cum_xy = self._cum_xy(dummy, self._y)
@@ -1219,11 +1158,7 @@
         raise Exception('Invalid RHS type: %s' % type(rhs))
 
     if not isinstance(series, DataFrame):
-<<<<<<< HEAD
-        series = DataMatrix(series)
-=======
         series = DataFrame(series)
->>>>>>> 2d5e3d08
 
     return series
 
